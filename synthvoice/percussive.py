# SPDX-FileCopyrightText: 2017 Scott Shawcroft, written for Adafruit Industries
# SPDX-FileCopyrightText: Copyright (c) 2024 Cooper Dalrymple
#
# SPDX-License-Identifier: MIT

import synthio
import synthwaveform
import ulab.numpy as np

import synthvoice

try:
    from circuitpython_typing import ReadableBuffer
except ImportError:
    pass


class Voice(synthvoice.Voice):
    """Base single-shot "analog" drum voice used by other classes within the percussive module.
    Handles envelope times, tuning, waveforms, etc. for multiple :class:`synthio.Note` objects.

    :param count: The number of :class:`synthio.Note` objects to generate. Defaults to 3.
    :param filter_mode: The type of filter to use. Defaults to :const:`synthio.FilterMode.LOW_PASS`.
    :param filter_frequency: The exact frequency of the filter of all :class:`synthio.Note` objects
        in hertz. Defaults to 20000hz.
    :param frequencies: A list of the frequencies corresponding to each :class:`synthio.Note` object
        in hertz. Voice doesn't respond to the note frequency when pressed and instead uses these
        constant frequencies. Defaults to 440.0hz if not provided.
    :param times: A list of decay times corresponding to each :class:`synthio.Note` objects'
        amplitude envelope in seconds. Defaults to 1.0s for all notes if not provided.
    :param waveforms: A list of waveforms corresponding to each :class:`synthio.Note` object as
        :class:`numpy.int16` arrays. Defaults to a square waveform for each note.
    """

    def __init__(  # noqa: PLR0913
        self,
        synthesizer: synthio.Synthesizer,
        count: int = 3,
        filter_mode: synthio.FilterMode = synthio.FilterMode.LOW_PASS,
        filter_frequency: float = 20000.0,
        frequencies: tuple[float] = [],
        times: tuple[float] = [],
        waveforms: tuple[ReadableBuffer] | ReadableBuffer = [],
    ):
        if not frequencies:
            frequencies = tuple([440.0])
        if not times:
            times = tuple([1.0])

        self._times = times
        self._attack_level = 1.0
        self._decay_time = 0.0

        self._lfo = synthio.LFO(
            waveform=np.array([32767, -32768], dtype=np.int16),
            rate=20.0,
            scale=0.3,
            offset=0.33,
            once=True,
        )

<<<<<<< HEAD
        self._notes = tuple(
            [
=======
        self._frequencies = frequencies
        self._tune = 0.0

        self._notes = []
        for i in range(count):
            self._notes.append(
>>>>>>> 819f8359
                synthio.Note(frequency=frequencies[i % len(frequencies)], bend=self._lfo)
                for i in range(count)
            ]
        )
        
        super().__init__(synthesizer)

        self.times = times
        self.waveforms = waveforms

        self.filter_frequency = filter_frequency
        self.filter_mode = filter_mode

    @property
    def notes(self) -> tuple[synthio.Note]:
        """Get all :class:`synthio.Note` objects attributed to this voice."""
        return self._notes

    @property
    def blocks(self) -> tuple[synthio.BlockInput]:
        """Get all :class:`synthio.BlockInput` objects attributed to this voice."""
        return tuple([self._lfo])

    def _update_frequencies(self) -> None:
        for i, note in enumerate(self.notes):
            note.frequency = self._frequencies[i % len(self._frequencies)] * pow(2, self._tune / 12)

    @property
    def frequencies(self) -> tuple[float]:
        """The base frequencies in hertz."""
        return self._frequencies

    @frequencies.setter
    def frequencies(self, value: tuple[float] | float) -> None:
        if not isinstance(value, tuple):
            value = tuple([value])
        if value:
            self._frequencies = value
            self._update_frequencies()

    @property
    def tune(self) -> float:
        """The amount of tuning form the root frequencies of the voice in semitones (1/12 of an
        octave). Defaults to 0.0.
        """

    @tune.setter
    def tune(self, value: float) -> None:
        self._tune = value
        self._update_frequencies()

    @property
    def times(self) -> tuple[float]:
        """The decay times of the amplitude envelopes."""
        return self._times

    @times.setter
    def times(self, value: tuple[float] | float) -> None:
        if not isinstance(value, tuple):
            value = tuple([value])
        if value:
            self._times = value
            self._update_envelope()

    @property
    def waveforms(self) -> tuple[ReadableBuffer]:
        """The note waveforms as :class:`ulab.numpy.ndarray` objects with the
        :class:`ulab.numpy.int16` data type.
        """
        value = []
        for note in self.notes:
            value.append(note.waveform)
        return tuple(value)

    @waveforms.setter
    def waveforms(self, value: tuple[ReadableBuffer] | ReadableBuffer) -> None:
        if not value:
            return
        if not isinstance(value, tuple):
            value = tuple([value])
        for i, note in enumerate(self.notes):
            note.waveform = value[i % len(value)]

    def press(self, velocity: float | int = 1.0) -> bool:
        """Update the voice to be "pressed". For percussive voices, this will begin the playback of
        the voice.

        :param velocity: The strength at which the note was received, between 0.0 and 1.0.
        """
        super().release()
        super().press(1, velocity)
        self._lfo.retrigger()
        return True

    def release(self) -> bool:
        """Release the voice. :class:`synthvoice.percussive.Voice` objects typically don't implement
        this operation because of their "single-shot" nature and will always return `False`.
        """
        return False

    @property
    def amplitude(self) -> float:
        """The volume of the voice from 0.0 to 1.0."""
        return self.notes[0].amplitude

    @amplitude.setter
    def amplitude(self, value: float) -> None:
        for note in self.notes:
            note.amplitude = min(max(value, 0.0), 1.0)

    @property
    def pan(self) -> float:
        """The stereo panning of the voice from -1.0 (left) to 1.0 (right)."""
        return self.notes[0].panning

    @pan.setter
    def pan(self, value: float) -> None:
        value = min(max(value, -1.0), 1.0)
        for note in self.notes:
            note.panning = value

    def _update_envelope(self) -> None:
        mod = self._get_velocity_mod()
        for i, note in enumerate(self.notes):
            note.envelope = synthio.Envelope(
                attack_time=0.0,
                decay_time=self._times[i % len(self._times)] * pow(2, self._decay_time),
                release_time=0.0,
                attack_level=mod * self._attack_level,
                sustain_level=0.0,
            )

    @property
    def attack_level(self) -> float:
        """The level of attack of the amplitude envelope from 0.0 to 1.0."""
        return self._attack_level

    @attack_level.setter
    def attack_level(self, value: float) -> None:
        self._attack_level = min(max(value, 0.0), 1.0)
        self._update_envelope()

    @property
    def decay_time(self) -> float:
        """The amount of decay of the amplitude envelope relative to the initial decay time. 0.0 is
        the default amount of decay, 1.0 is double the decay, and -1.0 is half the decay.
        """
        return self._decay_time

    @decay_time.setter
    def decay_time(self, value: float) -> None:
        self._decay_time = value
        self._update_envelope()


class Kick(Voice):
    """A single-shot "analog" drum voice representing a low frequency sine-wave kick drum."""

    def __init__(self, synthesizer: synthio.Synthesizer):
        sine = synthwaveform.sine()
        offset_sine = synthwaveform.sine(phase=0.5)
        super().__init__(
            synthesizer,
            count=3,
            filter_frequency=2000.0,
            frequencies=(53.0, 72.0, 41.0),
            times=(0.075, 0.055, 0.095),
            waveforms=(offset_sine, sine, offset_sine),
        )


class Snare(Voice):
    """A single-shot "analog" drum voice representing a snare drum using sine and noise
    waveforms.
    """

    def __init__(self, synthesizer: synthio.Synthesizer):
        sine_noise = synthwaveform.mix(
            synthwaveform.sine(),
            (synthwaveform.noise(), 0.5),
        )
        offset_sine_noise = synthwaveform.mix(
            synthwaveform.sine(phase=0.5),
            (synthwaveform.noise(), 0.5),
        )
        super().__init__(
            synthesizer,
            count=3,
            filter_frequency=9500.0,
            frequencies=(90.0, 135.0, 165.0),
            times=(0.115, 0.095, 0.115),
            waveforms=(sine_noise, offset_sine_noise, offset_sine_noise),
        )


class Cymbal(Voice):
    """The base class to create cymbal sounds with variable timing.

    :param min_time: The minimum decay time in seconds. Must be greater than 0.0s.
    :param max_time: The maximum decay time in seconds. Must be greater than min_time.
    """

    def __init__(
        self,
        synthesizer: synthio.Synthesizer,
        time: float,
        frequency: float = 9500.0,
    ):
        super().__init__(
            synthesizer,
            count=3,
            filter_mode=synthio.FilterMode.HIGH_PASS,
            filter_frequency=frequency,
            frequencies=(90, 135, 165.0),
            waveforms=synthwaveform.noise(),
            times=(time, max(time - 0.02, 0.001), time),
        )


class ClosedHat(Cymbal):
    """A single-shot "analog" drum voice representing a closed hi-hat cymbal using noise
    waveforms.
    """

    def __init__(self, synthesizer: synthio.Synthesizer):
        super().__init__(synthesizer, 0.1125)


class OpenHat(Cymbal):
    """A single-shot "analog" drum voice representing an open hi-hat cymbal using noise
    waveforms.
    """

    def __init__(self, synthesizer: synthio.Synthesizer):
        super().__init__(synthesizer, 0.625)


class Ride(Cymbal):
    """A single-shot "analog" drum voice representing a ride cymbal using noise waveforms."""

    def __init__(self, synthesizer: synthio.Synthesizer):
        super().__init__(synthesizer, 1.25, 18000.0)


class Tom(Voice):
    """The base class to create tom drum sounds with variable timing and frequency.

    :param min_time: The minimum decay time in seconds. Must be greater than 0.0s.
    :param max_time: The maximum decay time in seconds. Must be greater than min_time.
    :param min_frequency: The minimum frequency in hertz.
    :param max_frequency: The maximum frequency in hertz.
    """

    def __init__(  # noqa: PLR0913
        self,
        synthesizer: synthio.Synthesizer,
        time: float,
        frequency: float,
    ):
        super().__init__(
            synthesizer,
            count=2,
            filter_frequency=4000.0,
            waveforms=(synthwaveform.triangle(), synthwaveform.noise(amplitude=0.25)),
            times=(time, 0.025),
            frequencies=tuple([frequency]),
        )


class HighTom(Tom):
    """A single-shot "analog" drum voice representing a high or left rack tom drum."""

    def __init__(self, synthesizer: synthio.Synthesizer):
        super().__init__(synthesizer, 0.275, 277.645)


class MidTom(Tom):
    """A single-shot "analog" drum voice representing a middle or right rack tom drum."""

    def __init__(self, synthesizer: synthio.Synthesizer):
        super().__init__(synthesizer, 0.275, 196.325)


class FloorTom(Tom):
    """A single-shot "analog" drum voice representing a low or floor tom drum."""

    def __init__(self, synthesizer: synthio.Synthesizer):
        super().__init__(synthesizer, 0.375, 131.685)<|MERGE_RESOLUTION|>--- conflicted
+++ resolved
@@ -59,17 +59,11 @@
             once=True,
         )
 
-<<<<<<< HEAD
+        self._frequencies = frequencies
+        self._tune = 0.0
+
         self._notes = tuple(
             [
-=======
-        self._frequencies = frequencies
-        self._tune = 0.0
-
-        self._notes = []
-        for i in range(count):
-            self._notes.append(
->>>>>>> 819f8359
                 synthio.Note(frequency=frequencies[i % len(frequencies)], bend=self._lfo)
                 for i in range(count)
             ]
